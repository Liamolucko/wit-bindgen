use anyhow::{bail, Result};
use std::collections::HashSet;
use std::fmt::Write;
use wit_parser::{
    AnonymousType, CustomType, Enum, Expected, Flags, Interface, NamedTypeKind, Record, Tuple,
    Type, TypeId, Union, Variant,
};

/// A utility for printing WebAssembly interface definitions to a string.
#[derive(Default)]
pub struct InterfacePrinter {
    output: String,
    declared: HashSet<TypeId>,
}

impl InterfacePrinter {
    /// Print the given WebAssembly interface to a string.
    pub fn print(&mut self, interface: &Interface) -> Result<String> {
        for func in &interface.functions {
            for ty in func.params.iter().map(|p| &p.1).chain([&func.result]) {
                self.declare_type(interface, ty)?;
            }
        }

        for func in &interface.functions {
            write!(&mut self.output, "{}: func(", func.name)?;
            for (i, (name, ty)) in func.params.iter().enumerate() {
                if i > 0 {
                    self.output.push_str(", ");
                }
                write!(&mut self.output, "{}: ", name)?;
                self.print_type_name(interface, ty)?;
            }
            self.output.push(')');

            match &func.result {
                Type::Unit => {}
                other => {
                    self.output.push_str(" -> ");
                    self.print_type_name(interface, other)?;
                }
            }
            self.output.push_str("\n\n");
        }

        self.declared.clear();
        Ok(std::mem::take(&mut self.output))
    }

    fn print_type_name(&mut self, interface: &Interface, ty: &Type) -> Result<()> {
        match ty {
            Type::Unit => self.output.push_str("unit"),
            Type::Bool => self.output.push_str("bool"),
            Type::U8 => self.output.push_str("u8"),
            Type::U16 => self.output.push_str("u16"),
            Type::U32 => self.output.push_str("u32"),
            Type::U64 => self.output.push_str("u64"),
            Type::S8 => self.output.push_str("s8"),
            Type::S16 => self.output.push_str("s16"),
            Type::S32 => self.output.push_str("s32"),
            Type::S64 => self.output.push_str("s64"),
            Type::Float32 => self.output.push_str("float32"),
            Type::Float64 => self.output.push_str("float64"),
            Type::Char => self.output.push_str("char"),
            Type::String => self.output.push_str("string"),

            Type::Id(id) => {
                let ty = &interface.types[*id];
<<<<<<< HEAD
                match ty {
                    CustomType::Named(ty) => self.output.push_str(&ty.name),
                    CustomType::Anonymous(ty) => match ty {
                        AnonymousType::Option(t) => {
                            self.print_option_type(interface, t)?;
                        }
                        AnonymousType::Expected(t) => {
                            self.print_expected_type(interface, t)?;
                        }
                        AnonymousType::Tuple(t) => {
                            self.print_tuple_type(interface, t)?;
                        }
                        AnonymousType::List(ty) => {
                            self.output.push_str("list<");
                            self.print_type_name(interface, ty)?;
                            self.output.push('>');
                        }
                    },
=======
                if let Some(name) = &ty.name {
                    self.output.push_str(name);
                    return Ok(());
                }

                match &ty.kind {
                    TypeDefKind::Tuple(t) => {
                        self.print_tuple_type(interface, t)?;
                    }
                    TypeDefKind::Option(t) => {
                        self.print_option_type(interface, t)?;
                    }
                    TypeDefKind::Expected(t) => {
                        self.print_expected_type(interface, t)?;
                    }
                    TypeDefKind::Record(_) => {
                        bail!("interface has an unnamed record type");
                    }
                    TypeDefKind::Flags(_) => {
                        bail!("interface has unnamed flags type")
                    }
                    TypeDefKind::Enum(_) => {
                        bail!("interface has unnamed enum type")
                    }
                    TypeDefKind::Variant(_) => {
                        bail!("interface has unnamed variant type")
                    }
                    TypeDefKind::Union(_) => {
                        bail!("interface has unnamed union type")
                    }
                    TypeDefKind::List(ty) => {
                        self.output.push_str("list<");
                        self.print_type_name(interface, ty)?;
                        self.output.push('>');
                    }
                    TypeDefKind::Type(ty) => self.print_type_name(interface, ty)?,
                    TypeDefKind::Stream(_) => {
                        todo!("interface has an unnamed stream type")
                    }
>>>>>>> de91e00e
                }
            }

            Type::Handle(_) => bail!("interface has unsupported type"),
        }

        Ok(())
    }

    fn print_tuple_type(&mut self, interface: &Interface, tuple: &Tuple) -> Result<()> {
        self.output.push_str("tuple<");
        for (i, ty) in tuple.types.iter().enumerate() {
            if i > 0 {
                self.output.push_str(", ");
            }
            self.print_type_name(interface, ty)?;
        }
        self.output.push('>');

        Ok(())
    }

    fn print_option_type(&mut self, interface: &Interface, payload: &Type) -> Result<()> {
        self.output.push_str("option<");
        self.print_type_name(interface, payload)?;
        self.output.push('>');
        Ok(())
    }

    fn print_expected_type(&mut self, interface: &Interface, expected: &Expected) -> Result<()> {
        self.output.push_str("expected<");
        self.print_type_name(interface, &expected.ok)?;
        self.output.push_str(", ");
        self.print_type_name(interface, &expected.err)?;
        self.output.push('>');
        Ok(())
    }

    fn declare_type(&mut self, interface: &Interface, ty: &Type) -> Result<()> {
        match ty {
            Type::Unit
            | Type::Bool
            | Type::U8
            | Type::U16
            | Type::U32
            | Type::U64
            | Type::S8
            | Type::S16
            | Type::S32
            | Type::S64
            | Type::Float32
            | Type::Float64
            | Type::Char
            | Type::String => return Ok(()),

            Type::Id(id) => {
                if !self.declared.insert(*id) {
                    return Ok(());
                }

                let ty = &interface.types[*id];
                match ty {
                    CustomType::Anonymous(ty) => match ty {
                        AnonymousType::Option(t) => self.declare_option(interface, t)?,
                        AnonymousType::Expected(e) => self.declare_expected(interface, e)?,
                        AnonymousType::Tuple(t) => self.declare_tuple(interface, t)?,
                        AnonymousType::List(inner) => self.declare_list(interface, inner)?,
                    },
                    CustomType::Named(ty) => match &ty.kind {
                        NamedTypeKind::Record(r) => self.declare_record(interface, &ty.name, r)?,
                        NamedTypeKind::Flags(f) => self.declare_flags(&ty.name, f)?,
                        NamedTypeKind::Variant(v) => {
                            self.declare_variant(interface, &ty.name, v)?
                        }
                        NamedTypeKind::Union(u) => self.declare_union(interface, &ty.name, u)?,
                        NamedTypeKind::Enum(e) => self.declare_enum(&ty.name, e)?,
                        NamedTypeKind::Alias(inner) => {
                            self.declare_type(interface, inner)?;

                            write!(&mut self.output, "type {} = ", ty.name)?;
                            self.print_type_name(interface, inner)?;
                            self.output.push_str("\n\n");
                        }
                    },
                    TypeDefKind::Stream(_) => todo!("declare stream"),
                }
            }

            Type::Handle(_) => bail!("interface has unsupported type"),
        }
        Ok(())
    }

    fn declare_record(&mut self, interface: &Interface, name: &str, record: &Record) -> Result<()> {
        for field in record.fields.iter() {
            self.declare_type(interface, &field.ty)?;
        }

        writeln!(&mut self.output, "record {} {{", name)?;
        for field in &record.fields {
            write!(&mut self.output, "  {}: ", field.name)?;
            self.declare_type(interface, &field.ty)?;
            self.print_type_name(interface, &field.ty)?;
            self.output.push_str(",\n");
        }
        self.output.push_str("}\n\n");
        Ok(())
    }

    fn declare_tuple(&mut self, interface: &Interface, tuple: &Tuple) -> Result<()> {
        for ty in tuple.types.iter() {
            self.declare_type(interface, ty)?;
        }

        Ok(())
    }

    fn declare_flags(&mut self, name: &str, flags: &Flags) -> Result<()> {
        writeln!(&mut self.output, "flags {} {{", name)?;
        for flag in &flags.flags {
            writeln!(&mut self.output, "  {},", flag.name)?;
        }
        self.output.push_str("}\n\n");
        Ok(())
    }

    fn declare_variant(
        &mut self,
        interface: &Interface,
        name: &str,
        variant: &Variant,
    ) -> Result<()> {
        for case in variant.cases.iter() {
            self.declare_type(interface, &case.ty)?;
        }

        writeln!(&mut self.output, "variant {} {{", name)?;
        for case in &variant.cases {
            write!(&mut self.output, "  {}", case.name)?;
            if case.ty != Type::Unit {
                self.output.push('(');
                self.print_type_name(interface, &case.ty)?;
                self.output.push(')');
            }
            self.output.push_str(",\n");
        }
        self.output.push_str("}\n\n");
        Ok(())
    }

    fn declare_union(&mut self, interface: &Interface, name: &str, union: &Union) -> Result<()> {
        for case in union.cases.iter() {
            self.declare_type(interface, &case.ty)?;
        }

        writeln!(&mut self.output, "union {} {{", name)?;
        for case in &union.cases {
            self.output.push_str("  ");
            self.print_type_name(interface, &case.ty)?;
            self.output.push_str(",\n");
        }
        self.output.push_str("}\n\n");
        Ok(())
    }

    fn declare_option(&mut self, interface: &Interface, payload: &Type) -> Result<()> {
        self.declare_type(interface, payload)
    }

    fn declare_expected(&mut self, interface: &Interface, expected: &Expected) -> Result<()> {
        self.declare_type(interface, &expected.ok)?;
        self.declare_type(interface, &expected.err)?;

        Ok(())
    }

    fn declare_enum(&mut self, name: &str, enum_: &Enum) -> Result<()> {
        writeln!(&mut self.output, "enum {} {{", name)?;
        for case in &enum_.cases {
            writeln!(&mut self.output, "  {},", case.name)?;
        }
        self.output.push_str("}\n\n");
        Ok(())
    }

    fn declare_list(&mut self, interface: &Interface, ty: &Type) -> Result<()> {
        self.declare_type(interface, ty)
    }
}<|MERGE_RESOLUTION|>--- conflicted
+++ resolved
@@ -66,7 +66,6 @@
 
             Type::Id(id) => {
                 let ty = &interface.types[*id];
-<<<<<<< HEAD
                 match ty {
                     CustomType::Named(ty) => self.output.push_str(&ty.name),
                     CustomType::Anonymous(ty) => match ty {
@@ -84,48 +83,10 @@
                             self.print_type_name(interface, ty)?;
                             self.output.push('>');
                         }
+                        AnonymousType::Stream(_) => {
+                            todo!("interface has an unnamed stream type")
+                        }
                     },
-=======
-                if let Some(name) = &ty.name {
-                    self.output.push_str(name);
-                    return Ok(());
-                }
-
-                match &ty.kind {
-                    TypeDefKind::Tuple(t) => {
-                        self.print_tuple_type(interface, t)?;
-                    }
-                    TypeDefKind::Option(t) => {
-                        self.print_option_type(interface, t)?;
-                    }
-                    TypeDefKind::Expected(t) => {
-                        self.print_expected_type(interface, t)?;
-                    }
-                    TypeDefKind::Record(_) => {
-                        bail!("interface has an unnamed record type");
-                    }
-                    TypeDefKind::Flags(_) => {
-                        bail!("interface has unnamed flags type")
-                    }
-                    TypeDefKind::Enum(_) => {
-                        bail!("interface has unnamed enum type")
-                    }
-                    TypeDefKind::Variant(_) => {
-                        bail!("interface has unnamed variant type")
-                    }
-                    TypeDefKind::Union(_) => {
-                        bail!("interface has unnamed union type")
-                    }
-                    TypeDefKind::List(ty) => {
-                        self.output.push_str("list<");
-                        self.print_type_name(interface, ty)?;
-                        self.output.push('>');
-                    }
-                    TypeDefKind::Type(ty) => self.print_type_name(interface, ty)?,
-                    TypeDefKind::Stream(_) => {
-                        todo!("interface has an unnamed stream type")
-                    }
->>>>>>> de91e00e
                 }
             }
 
@@ -192,6 +153,7 @@
                         AnonymousType::Option(t) => self.declare_option(interface, t)?,
                         AnonymousType::Expected(e) => self.declare_expected(interface, e)?,
                         AnonymousType::Tuple(t) => self.declare_tuple(interface, t)?,
+                        AnonymousType::Stream(_) => todo!("declare stream"),
                         AnonymousType::List(inner) => self.declare_list(interface, inner)?,
                     },
                     CustomType::Named(ty) => match &ty.kind {
@@ -210,7 +172,6 @@
                             self.output.push_str("\n\n");
                         }
                     },
-                    TypeDefKind::Stream(_) => todo!("declare stream"),
                 }
             }
 
