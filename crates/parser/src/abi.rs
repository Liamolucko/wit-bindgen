--- conflicted
+++ resolved
@@ -1023,22 +1023,15 @@
                         }
                     }
 
-<<<<<<< HEAD
                     AnonymousType::List(_) => {
                         result.push(WasmType::I32);
                         result.push(WasmType::I32);
                     }
+
+                    AnonymousType::Stream(_) => {
+                        result.push(WasmType::I32);
+                    }
                 },
-=======
-                TypeDefKind::Union(u) => {
-                    result.push(WasmType::I32);
-                    self.push_wasm_variants(variant, u.cases.iter().map(|c| &c.ty), result);
-                }
-
-                TypeDefKind::Stream(_) => {
-                    result.push(WasmType::I32);
-                }
->>>>>>> de91e00e
             },
         }
     }
@@ -1547,6 +1540,7 @@
                             self.emit(&ListLower { element, realloc });
                         }
                     }
+                    AnonymousType::Stream(_) => todo!("lower stream"),
                 },
                 CustomType::Named(named) => match &named.kind {
                     NamedTypeKind::Alias(t) => self.lower(t),
@@ -1574,7 +1568,6 @@
                         });
                     }
 
-<<<<<<< HEAD
                     NamedTypeKind::Variant(v) => {
                         let results = self.lower_variant_arms(ty, v.cases.iter().map(|c| &c.ty));
                         self.emit(&VariantLower {
@@ -1602,50 +1595,6 @@
                         });
                     }
                 },
-=======
-                TypeDefKind::Variant(v) => {
-                    let results = self.lower_variant_arms(ty, v.cases.iter().map(|c| &c.ty));
-                    self.emit(&VariantLower {
-                        variant: v,
-                        ty: id,
-                        results: &results,
-                        name: self.iface.types[id].name.as_deref().unwrap(),
-                    });
-                }
-                TypeDefKind::Enum(enum_) => {
-                    self.emit(&EnumLower {
-                        enum_,
-                        ty: id,
-                        name: self.iface.types[id].name.as_deref().unwrap(),
-                    });
-                }
-                TypeDefKind::Option(t) => {
-                    let results = self.lower_variant_arms(ty, [&Type::Unit, t]);
-                    self.emit(&OptionLower {
-                        payload: t,
-                        ty: id,
-                        results: &results,
-                    });
-                }
-                TypeDefKind::Expected(e) => {
-                    let results = self.lower_variant_arms(ty, [&e.ok, &e.err]);
-                    self.emit(&ExpectedLower {
-                        expected: e,
-                        ty: id,
-                        results: &results,
-                    });
-                }
-                TypeDefKind::Union(union) => {
-                    let results = self.lower_variant_arms(ty, union.cases.iter().map(|c| &c.ty));
-                    self.emit(&UnionLower {
-                        union,
-                        ty: id,
-                        results: &results,
-                        name: self.iface.types[id].name.as_deref().unwrap(),
-                    });
-                }
-                TypeDefKind::Stream(_) => todo!("lower stream"),
->>>>>>> de91e00e
             },
         }
     }
@@ -1803,6 +1752,8 @@
                             });
                         }
                     }
+
+                    AnonymousType::Stream(_) => todo!("lift stream"),
                 },
                 CustomType::Named(named) => match &named.kind {
                     NamedTypeKind::Alias(t) => self.lift(t),
@@ -1850,7 +1801,6 @@
                         });
                     }
 
-<<<<<<< HEAD
                     NamedTypeKind::Union(union) => {
                         self.lift_variant_arms(ty, union.cases.iter().map(|c| &c.ty));
                         self.emit(&UnionLift {
@@ -1860,18 +1810,6 @@
                         });
                     }
                 },
-=======
-                TypeDefKind::Union(union) => {
-                    self.lift_variant_arms(ty, union.cases.iter().map(|c| &c.ty));
-                    self.emit(&UnionLift {
-                        union,
-                        ty: id,
-                        name: self.iface.types[id].name.as_deref().unwrap(),
-                    });
-                }
-
-                TypeDefKind::Stream(_) => todo!("lift stream"),
->>>>>>> de91e00e
             },
         }
     }
@@ -1965,6 +1903,8 @@
                     }
 
                     AnonymousType::List(_) => self.write_list_to_memory(ty, addr, offset),
+
+                    AnonymousType::Stream(_) => todo!("write stream to memory"),
                 },
                 CustomType::Named(named) => match &named.kind {
                     NamedTypeKind::Alias(t) => self.write_to_memory(t, addr, offset),
@@ -2006,7 +1946,6 @@
                         }
                     }
 
-<<<<<<< HEAD
                     // Each case will get its own block, and the first item in each
                     // case is writing the discriminant. After that if we have a
                     // payload we write the payload after the discriminant, aligned up
@@ -2047,24 +1986,6 @@
                         });
                     }
                 },
-=======
-                TypeDefKind::Union(union) => {
-                    self.write_variant_arms_to_memory(
-                        offset,
-                        addr,
-                        union.tag(),
-                        union.cases.iter().map(|c| &c.ty),
-                    );
-                    self.emit(&UnionLower {
-                        union,
-                        ty: id,
-                        results: &[],
-                        name: self.iface.types[id].name.as_deref().unwrap(),
-                    });
-                }
-
-                TypeDefKind::Stream(_) => todo!("write stream to memory"),
->>>>>>> de91e00e
             },
         }
     }
@@ -2165,6 +2086,8 @@
                     }
 
                     AnonymousType::List(_) => self.read_list_from_memory(ty, addr, offset),
+
+                    AnonymousType::Stream(_) => todo!("read stream from memory"),
                 },
                 CustomType::Named(named) => match &named.kind {
                     NamedTypeKind::Alias(t) => self.read_from_memory(t, addr, offset),
@@ -2225,7 +2148,6 @@
                         });
                     }
 
-<<<<<<< HEAD
                     NamedTypeKind::Enum(e) => {
                         self.stack.push(addr.clone());
                         self.load_intrepr(offset, e.tag());
@@ -2246,23 +2168,6 @@
                         });
                     }
                 },
-=======
-                TypeDefKind::Union(union) => {
-                    self.read_variant_arms_from_memory(
-                        offset,
-                        addr,
-                        union.tag(),
-                        union.cases.iter().map(|c| &c.ty),
-                    );
-                    self.emit(&UnionLift {
-                        union,
-                        ty: id,
-                        name: self.iface.types[id].name.as_deref().unwrap(),
-                    });
-                }
-
-                TypeDefKind::Stream(_) => todo!("read stream from memory"),
->>>>>>> de91e00e
             },
         }
     }
